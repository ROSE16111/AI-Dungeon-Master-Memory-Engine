--- conflicted
+++ resolved
@@ -179,12 +179,9 @@
         });
     }
 
-<<<<<<< HEAD
-    // --- Create character summary rows and ensure roles exist ---
-=======
     // 7) Persist one character Summary per extracted/provided card.
+    //    Create roles for new characters automatically.
     //    Errors per-card are swallowed to avoid failing the entire batch.
->>>>>>> 96ec1772
     const createdCharacterSummaries: Array<{ id: string; name: string }> = [];
     for (const card of characters) {
         try {
@@ -236,16 +233,10 @@
             campaignId: campaign.id,
             },
         });
-<<<<<<< HEAD
         createdCharacterSummaries.push({ id: row.id, name: characterName });
         } catch (error) {
-        // tolerate per-row failures
+        // Tolerate per-row failures - continue creating remaining character summaries
         console.warn('[Analyze] Failed to process character card:', error);
-=======
-        createdCharacterSummaries.push({ id: row.id, name: (card as any).name });
-        } catch {
-        // Intentionally ignored: continue creating remaining character summaries
->>>>>>> 96ec1772
         }
     }
 
