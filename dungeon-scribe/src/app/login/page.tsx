"use client";

import Image from "next/image";
<<<<<<< HEAD
import { useState, FormEvent, useEffect } from "react";
=======
import { useEffect, useMemo, useState, FormEvent } from "react"; 
>>>>>>> 283c4402
import { useRouter } from "next/navigation";
import { Label } from "@/components/ui/label";
import { Button } from "@/components/ui/button";
import { Checkbox } from "@/components/ui/checkbox";
import {
  Select,
  SelectTrigger,
  SelectContent,
  SelectItem,
  SelectValue,
} from "@/components/ui/select";

import {
  Dialog,
  DialogContent,
  DialogHeader,
  DialogTitle,
  DialogDescription,
  DialogFooter,
  DialogClose,
  DialogTrigger,
} from "@/components/ui/dialog";
<<<<<<< HEAD

import { Input } from "@/components/ui/input";

=======
import { Input } from "@/components/ui/input";
>>>>>>> 283c4402
import { Plus } from "lucide-react";

type CampaignDTO = { title: string; roles: { name: string }[] };
type DataDTO = { campaigns: CampaignDTO[] };

function CreateModal({
  open,
  onOpenChange,
  title,
  description,
  placeholder,
  onCreate,
  disabled,
}: {
  open: boolean;
  onOpenChange: (v: boolean) => void;
  title: string;
  description: string;
  placeholder: string;
  onCreate: (name: string) => Promise<void> | void;
  disabled?: boolean;
}) {
  const [value, setValue] = useState("");
  const [err, setErr] = useState<string | null>(null);
  const [busy, setBusy] = useState(false);

<<<<<<< HEAD
  const [campaigns, setCampaigns] = useState<string[]>([]);
  const [roles, setRoles] = useState<string[]>([]);
=======
  //create button
  async function handleCreate() {
    const name = value.trim();
    setErr(null);
    if (!name) {
      setErr("Name cannot be empty");
      return;
    }
    try {
      setBusy(true);
      await onCreate(name);
      setValue("");
      onOpenChange(false);
    } catch (e: any) {
      setErr(e?.message || "Create failed");
    } finally {
      setBusy(false);
    }
  }

  //return JSX element
  return (
    <Dialog open={open} onOpenChange={onOpenChange}>
      <DialogContent className="sm:max-w-[420px]">
        <DialogHeader>
          <DialogTitle>{title}</DialogTitle>
          <DialogDescription>{description}</DialogDescription>
        </DialogHeader>
        <Input
          placeholder={placeholder}
          value={value}
          onChange={(e) => setValue(e.target.value)}
          disabled={busy || disabled}
        />
        {err && <p className="text-sm text-red-400">{err}</p>}
        <DialogFooter className="mt-4">
          <DialogClose asChild>
            <Button type="button" variant="ghost" disabled={busy}>
              Cancel
            </Button>
          </DialogClose>
          <Button
            type="button"
            onClick={handleCreate}
            disabled={busy || disabled}
            className="bg-neutral-200 text-black hover:bg-neutral-100"
          >
            {busy ? "Creating…" : "Create"}
          </Button>
        </DialogFooter>
      </DialogContent>
    </Dialog>
  );
}

export default function LoginPage() {
  const router = useRouter();
  //use state
  const [campaigns, setCampaigns] = useState<string[]>([]);
  const [rolesByCampaign, setRolesByCampaign] = useState<
    Record<string, string[]>
  >({});
>>>>>>> 283c4402

  const [campaign, setCampaign] = useState<string>();
  const [role, setRole] = useState<string>();
  const [remember, setRemember] = useState(false);

<<<<<<< HEAD
  // === State for Create Role ===
  const [openCreateRole, setOpenCreateRole] = useState(false);
  const [newRole, setNewRole] = useState("");
  const [creatingRole, setCreatingRole] = useState(false);
  const [createRoleError, setCreateRoleError] = useState<string | null>(null);

  // === State for Create Campaign ===
  const [openCreateCampaign, setOpenCreateCampaign] = useState(false);
  const [newCampaign, setNewCampaign] = useState("");
  const [creatingCampaign, setCreatingCampaign] = useState(false);
  const [createCampaignError, setCreateCampaignError] = useState<string | null>(
    null
  );

  const canSubmit = !!(campaign && role);

  // load campaigns and first roles
=======
  const [openCreateCampaign, setOpenCreateCampaign] = useState(false);
  const [openCreateRole, setOpenCreateRole] = useState(false);

  const canSubmit = !!(campaign && role);

  // useEffect：首次加载时调用 GET /api/data，从数据库中拉取所有 Campaign 和 Role
>>>>>>> 283c4402
  useEffect(() => {
    (async () => {
      const res = await fetch("/api/data");
      const data: DataDTO = await res.json();
<<<<<<< HEAD

      const campaignTitles = data.campaigns.map((c) => c.title);
      const firstRoles = data.campaigns[0]?.roles.map((r) => r.name) || [];

      setCampaigns(campaignTitles);
      setRoles(firstRoles);
    })();
  }, []);

  // when campaign changes, load its roles
  useEffect(() => {
    if (!campaign) return;
    (async () => {
      try {
        const res = await fetch(
          `/api/data?campaign=${encodeURIComponent(campaign)}`
        );
        const data: DataDTO | { roles: { name: string }[] } = await res.json();

        const roleArr =
          "campaigns" in data
            ? (data as DataDTO).campaigns.find((c) => c.title === campaign)
                ?.roles ?? []
            : (data as { roles: { name: string }[] }).roles;

        setRoles(roleArr.map((r) => r.name));
        setRole(undefined);
      } catch {}
    })();
  }, [campaign]);

  // === Create new campaign ===
  async function onCreateCampaign() {
    setCreateCampaignError(null);
    const name = newCampaign.trim();
    if (!name) {
      setCreateCampaignError("Campaign name cannot be empty");
      return;
    }
    if (campaigns.includes(name)) {
      setCreateCampaignError("This campaign already exists");
      return;
    }
    try {
      setCreatingCampaign(true);
      const res = await fetch("/api/campaigns", {
        method: "POST",
        headers: { "Content-Type": "application/json; charset=utf-8" },
        body: JSON.stringify({ title: name }),
      });
      if (!res.ok) throw new Error(await res.text());
      setCampaigns((prev) => [...prev, name]);
      setCampaign(name);
      setNewCampaign("");
      setOpenCreateCampaign(false);
    } catch (err: any) {
      setCreateCampaignError(err?.message || "Failed to create campaign");
    } finally {
      setCreatingCampaign(false);
    }
  }

  // === Create new role ===
  async function onCreateRole() {
    setCreateRoleError(null);
    if (!campaign) {
      setCreateRoleError("Please select a campaign first");
      return;
    }
    const name = newRole.trim();
    if (!name) {
      setCreateRoleError("Role name cannot be empty");
      return;
    }
    if (roles.includes(name)) {
      setCreateRoleError("This role already exists");
      return;
    }

    try {
      setCreatingRole(true);
      const res = await fetch("/api/roles", {
        method: "POST",
        headers: { "Content-Type": "application/json; charset=utf-8" },
        body: JSON.stringify({ campaignTitle: campaign, roleName: name }),
      });
      if (!res.ok) throw new Error(await res.text());
      setRoles((prev) => [...prev, name]);
      setRole(name);
      setNewRole("");
      setOpenCreateRole(false);
    } catch (err: any) {
      setCreateRoleError(err?.message || "Failed to create role");
    } finally {
      setCreatingRole(false);
    }
  }
=======
      const titles = data.campaigns.map((c) => c.title);
      const map: Record<string, string[]> = {};
      data.campaigns.forEach((c) => {
        map[c.title] = c.roles.map((r) => r.name);
      });

      setCampaigns(titles);
      setRolesByCampaign(map);
    })();
  }, []);

  // roles in current campaing
  const roles = useMemo(() => {
    return campaign ? rolesByCampaign[campaign] ?? [] : [];
  }, [campaign, rolesByCampaign]);

  // clear roles when campaign changed
  useEffect(() => {
    setRole(undefined);
  }, [campaign]);

  //create a Campaign 调用 POST /api/data
  async function createCampaignLocal(name: string) {
  const res = await fetch("/api/data", {
    method: "POST",
    headers: { "Content-Type": "application/json" },
    body: JSON.stringify({
      type: "campaign",
      title: name,
    }),
  });

  const data = await res.json();

  if (!res.ok) throw new Error(data.error || "Failed to create campaign");

  // 更新前端状态
  setCampaigns((prev) => [...prev, name]);
  setRolesByCampaign((prev) => ({ ...prev, [name]: [] }));
  setCampaign(name);
}

  //create a Role用 POST /api/data
  async function createRoleLocal(name: string) {
  if (!campaign) throw new Error("Please select a campaign first");

  const res = await fetch("/api/data", {
    method: "POST",
    headers: { "Content-Type": "application/json" },
    body: JSON.stringify({
      type: "role",
      campaignTitle: campaign,
      name,
    }),
  });

  const data = await res.json();
>>>>>>> 283c4402

  if (!res.ok) throw new Error(data.error || "Failed to create role");

  // 更新前端状态
  setRolesByCampaign((prev) => ({
    ...prev,
    [campaign]: [...(prev[campaign] || []), name],
  }));
  setRole(name);
}
  function onSubmit(e: FormEvent<HTMLFormElement>) {
    e.preventDefault();
    if (!canSubmit) return;
    router.push("/dashboard");
  }

  return (
    <div className="h-screen w-screen grid grid-cols-1 md:grid-cols-2">
      {/* Left Image */}
      <div className="relative">
        <Image
          src="/login-hero.png"
          alt="Castle"
          fill
          priority
          className="object-cover"
        />
      </div>

      {/* Right Panel */}
      <div className="bg-[#121a22] text-white flex items-center justify-center p-4 md:p-6">
        <form className="w-full max-w-[650px]" onSubmit={onSubmit}>
          <h1 className="text-5xl md:text-6xl font-extrabold leading-tight text-center">
            <span className="block">Welcome!</span>
            <span className="inline-block whitespace-nowrap bg-gradient-to-r from-rose-200 to-amber-200 bg-clip-text text-transparent mt-4">
              Enjoy your discovery
            </span>
          </h1>

          <div className="mt-10 space-y-6">
<<<<<<< HEAD
            {/* Campaign select with create */}
=======
            {/* Campaign */}
>>>>>>> 283c4402
            <div className="space-y-2">
              <Label className="text-sm text-neutral-300">
                Choose your Campaign
              </Label>
              <div className="flex items-center gap-2">
                <div className="flex-1">
                  <Select value={campaign} onValueChange={setCampaign}>
                    <SelectTrigger className="bg-white/95 text-black">
                      <SelectValue placeholder="Enter your campaign name" />
                    </SelectTrigger>
                    <SelectContent>
                      {campaigns.map((c) => (
                        <SelectItem key={c} value={c}>
                          {c}
                        </SelectItem>
                      ))}
                    </SelectContent>
                  </Select>
                </div>

<<<<<<< HEAD
                {/* Create Campaign Button */}
=======
                {/* Create Campaign */}
>>>>>>> 283c4402
                <Dialog
                  open={openCreateCampaign}
                  onOpenChange={setOpenCreateCampaign}
                >
                  <DialogTrigger asChild>
                    <Button
                      type="button"
                      variant="secondary"
                      className="rounded-full px-3 h-10"
                      title="Create new campaign"
                    >
                      <Plus className="w-5 h-5" />
                    </Button>
                  </DialogTrigger>
<<<<<<< HEAD

                  <DialogContent className="sm:max-w-[420px]">
                    <DialogHeader>
                      <DialogTitle>Create New Campaign</DialogTitle>
                      <DialogDescription>
                        Add a new campaign to the list.
                      </DialogDescription>
                    </DialogHeader>
                    <Input
                      placeholder="Enter campaign name"
                      value={newCampaign}
                      onChange={(e) => setNewCampaign(e.target.value)}
                      disabled={creatingCampaign}
                    />
                    {createCampaignError && (
                      <p className="text-sm text-red-400">
                        {createCampaignError}
                      </p>
                    )}
                    <DialogFooter className="mt-4">
                      <DialogClose asChild>
                        <Button
                          type="button"
                          variant="ghost"
                          disabled={creatingCampaign}
                        >
                          Cancel
                        </Button>
                      </DialogClose>
                      <Button
                        type="button"
                        onClick={onCreateCampaign}
                        disabled={creatingCampaign}
                        className="bg-neutral-200 text-black hover:bg-neutral-100"
                      >
                        {creatingCampaign ? "Creating…" : "Create"}
                      </Button>
                    </DialogFooter>
                  </DialogContent>
                </Dialog>
              </div>
            </div>

            {/* Role select with create */}
=======
                </Dialog>

                <CreateModal
                  open={openCreateCampaign}
                  onOpenChange={setOpenCreateCampaign}
                  title="Create New Campaign"
                  description="Add a new campaign to the list."
                  placeholder="Enter campaign name"
                  onCreate={createCampaignLocal}
                />
              </div>
            </div>

            {/* Role */}
>>>>>>> 283c4402
            <div className="space-y-2">
              <Label className="text-sm text-neutral-300">
                Choose your Role
              </Label>
              <div className="flex items-center gap-2">
                <div className="flex-1">
<<<<<<< HEAD
                  <Select value={role} onValueChange={setRole}>
=======
                  <Select
                    value={role}
                    onValueChange={setRole}
                    disabled={!campaign}
                  >
>>>>>>> 283c4402
                    <SelectTrigger className="bg-white/95 text-black">
                      <SelectValue placeholder="Enter your role name" />
                    </SelectTrigger>
                    <SelectContent>
                      {roles.map((r) => (
                        <SelectItem key={r} value={r}>
                          {r}
                        </SelectItem>
                      ))}
                    </SelectContent>
                  </Select>
                </div>
<<<<<<< HEAD
=======

                {/* Create Role */}
>>>>>>> 283c4402
                <Dialog open={openCreateRole} onOpenChange={setOpenCreateRole}>
                  <DialogTrigger asChild>
                    <Button
                      type="button"
                      variant="secondary"
                      className="rounded-full px-3 h-10"
                      title="Create new role"
<<<<<<< HEAD
=======
                      disabled={!campaign}
>>>>>>> 283c4402
                    >
                      <Plus className="w-5 h-5" />
                    </Button>
                  </DialogTrigger>
<<<<<<< HEAD

                  <DialogContent className="sm:max-w-[420px]">
                    <DialogHeader>
                      <DialogTitle>Create New Role</DialogTitle>
                      <DialogDescription>
                        Add a new role under the selected campaign.
                      </DialogDescription>
                    </DialogHeader>
                    <Input
                      placeholder="Enter role name"
                      value={newRole}
                      onChange={(e) => setNewRole(e.target.value)}
                      disabled={creatingRole}
                    />
                    {createRoleError && (
                      <p className="text-sm text-red-400">{createRoleError}</p>
                    )}
                    <DialogFooter className="mt-4">
                      <DialogClose asChild>
                        <Button
                          type="button"
                          variant="ghost"
                          disabled={creatingRole}
                        >
                          Cancel
                        </Button>
                      </DialogClose>
                      <Button
                        type="button"
                        onClick={onCreateRole}
                        disabled={creatingRole}
                        className="bg-neutral-200 text-black hover:bg-neutral-100"
                      >
                        {creatingRole ? "Creating…" : "Create"}
                      </Button>
                    </DialogFooter>
                  </DialogContent>
                </Dialog>
=======
                </Dialog>

                <CreateModal
                  open={openCreateRole}
                  onOpenChange={setOpenCreateRole}
                  title="Create New Role"
                  description="Add a new role under the selected campaign."
                  placeholder="Enter role name"
                  onCreate={createRoleLocal}
                  disabled={!campaign}
                />
>>>>>>> 283c4402
              </div>
            </div>

            {/* Remember me */}
            <div className="flex items-center gap-2">
              <Checkbox
                id="remember"
                checked={remember}
                onCheckedChange={(v) => setRemember(Boolean(v))}
                className="border-white data-[state=checked]:bg-white data-[state=checked]:text-black"
              />

              <Label htmlFor="remember" className="text-neutral-300">
                Remember me
              </Label>
            </div>

            {/* Submit */}
            <Button
              type="submit"
              disabled={!canSubmit}
              className="w-full h-12 text-base rounded-full
                         bg-neutral-400 hover:bg-neutral-300 text-black
                         disabled:opacity-60"
            >
              Log in
            </Button>
          </div>
        </form>
      </div>
    </div>
  );
}<|MERGE_RESOLUTION|>--- conflicted
+++ resolved
@@ -1,11 +1,7 @@
 "use client";
 
 import Image from "next/image";
-<<<<<<< HEAD
-import { useState, FormEvent, useEffect } from "react";
-=======
 import { useEffect, useMemo, useState, FormEvent } from "react"; 
->>>>>>> 283c4402
 import { useRouter } from "next/navigation";
 import { Label } from "@/components/ui/label";
 import { Button } from "@/components/ui/button";
@@ -28,13 +24,7 @@
   DialogClose,
   DialogTrigger,
 } from "@/components/ui/dialog";
-<<<<<<< HEAD
-
 import { Input } from "@/components/ui/input";
-
-=======
-import { Input } from "@/components/ui/input";
->>>>>>> 283c4402
 import { Plus } from "lucide-react";
 
 type CampaignDTO = { title: string; roles: { name: string }[] };
@@ -61,10 +51,6 @@
   const [err, setErr] = useState<string | null>(null);
   const [busy, setBusy] = useState(false);
 
-<<<<<<< HEAD
-  const [campaigns, setCampaigns] = useState<string[]>([]);
-  const [roles, setRoles] = useState<string[]>([]);
-=======
   //create button
   async function handleCreate() {
     const name = value.trim();
@@ -127,141 +113,21 @@
   const [rolesByCampaign, setRolesByCampaign] = useState<
     Record<string, string[]>
   >({});
->>>>>>> 283c4402
 
   const [campaign, setCampaign] = useState<string>();
   const [role, setRole] = useState<string>();
   const [remember, setRemember] = useState(false);
 
-<<<<<<< HEAD
-  // === State for Create Role ===
-  const [openCreateRole, setOpenCreateRole] = useState(false);
-  const [newRole, setNewRole] = useState("");
-  const [creatingRole, setCreatingRole] = useState(false);
-  const [createRoleError, setCreateRoleError] = useState<string | null>(null);
-
-  // === State for Create Campaign ===
-  const [openCreateCampaign, setOpenCreateCampaign] = useState(false);
-  const [newCampaign, setNewCampaign] = useState("");
-  const [creatingCampaign, setCreatingCampaign] = useState(false);
-  const [createCampaignError, setCreateCampaignError] = useState<string | null>(
-    null
-  );
-
-  const canSubmit = !!(campaign && role);
-
-  // load campaigns and first roles
-=======
   const [openCreateCampaign, setOpenCreateCampaign] = useState(false);
   const [openCreateRole, setOpenCreateRole] = useState(false);
 
   const canSubmit = !!(campaign && role);
 
   // useEffect：首次加载时调用 GET /api/data，从数据库中拉取所有 Campaign 和 Role
->>>>>>> 283c4402
   useEffect(() => {
     (async () => {
       const res = await fetch("/api/data");
       const data: DataDTO = await res.json();
-<<<<<<< HEAD
-
-      const campaignTitles = data.campaigns.map((c) => c.title);
-      const firstRoles = data.campaigns[0]?.roles.map((r) => r.name) || [];
-
-      setCampaigns(campaignTitles);
-      setRoles(firstRoles);
-    })();
-  }, []);
-
-  // when campaign changes, load its roles
-  useEffect(() => {
-    if (!campaign) return;
-    (async () => {
-      try {
-        const res = await fetch(
-          `/api/data?campaign=${encodeURIComponent(campaign)}`
-        );
-        const data: DataDTO | { roles: { name: string }[] } = await res.json();
-
-        const roleArr =
-          "campaigns" in data
-            ? (data as DataDTO).campaigns.find((c) => c.title === campaign)
-                ?.roles ?? []
-            : (data as { roles: { name: string }[] }).roles;
-
-        setRoles(roleArr.map((r) => r.name));
-        setRole(undefined);
-      } catch {}
-    })();
-  }, [campaign]);
-
-  // === Create new campaign ===
-  async function onCreateCampaign() {
-    setCreateCampaignError(null);
-    const name = newCampaign.trim();
-    if (!name) {
-      setCreateCampaignError("Campaign name cannot be empty");
-      return;
-    }
-    if (campaigns.includes(name)) {
-      setCreateCampaignError("This campaign already exists");
-      return;
-    }
-    try {
-      setCreatingCampaign(true);
-      const res = await fetch("/api/campaigns", {
-        method: "POST",
-        headers: { "Content-Type": "application/json; charset=utf-8" },
-        body: JSON.stringify({ title: name }),
-      });
-      if (!res.ok) throw new Error(await res.text());
-      setCampaigns((prev) => [...prev, name]);
-      setCampaign(name);
-      setNewCampaign("");
-      setOpenCreateCampaign(false);
-    } catch (err: any) {
-      setCreateCampaignError(err?.message || "Failed to create campaign");
-    } finally {
-      setCreatingCampaign(false);
-    }
-  }
-
-  // === Create new role ===
-  async function onCreateRole() {
-    setCreateRoleError(null);
-    if (!campaign) {
-      setCreateRoleError("Please select a campaign first");
-      return;
-    }
-    const name = newRole.trim();
-    if (!name) {
-      setCreateRoleError("Role name cannot be empty");
-      return;
-    }
-    if (roles.includes(name)) {
-      setCreateRoleError("This role already exists");
-      return;
-    }
-
-    try {
-      setCreatingRole(true);
-      const res = await fetch("/api/roles", {
-        method: "POST",
-        headers: { "Content-Type": "application/json; charset=utf-8" },
-        body: JSON.stringify({ campaignTitle: campaign, roleName: name }),
-      });
-      if (!res.ok) throw new Error(await res.text());
-      setRoles((prev) => [...prev, name]);
-      setRole(name);
-      setNewRole("");
-      setOpenCreateRole(false);
-    } catch (err: any) {
-      setCreateRoleError(err?.message || "Failed to create role");
-    } finally {
-      setCreatingRole(false);
-    }
-  }
-=======
       const titles = data.campaigns.map((c) => c.title);
       const map: Record<string, string[]> = {};
       data.campaigns.forEach((c) => {
@@ -319,7 +185,6 @@
   });
 
   const data = await res.json();
->>>>>>> 283c4402
 
   if (!res.ok) throw new Error(data.error || "Failed to create role");
 
@@ -360,11 +225,7 @@
           </h1>
 
           <div className="mt-10 space-y-6">
-<<<<<<< HEAD
-            {/* Campaign select with create */}
-=======
             {/* Campaign */}
->>>>>>> 283c4402
             <div className="space-y-2">
               <Label className="text-sm text-neutral-300">
                 Choose your Campaign
@@ -385,11 +246,7 @@
                   </Select>
                 </div>
 
-<<<<<<< HEAD
-                {/* Create Campaign Button */}
-=======
                 {/* Create Campaign */}
->>>>>>> 283c4402
                 <Dialog
                   open={openCreateCampaign}
                   onOpenChange={setOpenCreateCampaign}
@@ -404,52 +261,6 @@
                       <Plus className="w-5 h-5" />
                     </Button>
                   </DialogTrigger>
-<<<<<<< HEAD
-
-                  <DialogContent className="sm:max-w-[420px]">
-                    <DialogHeader>
-                      <DialogTitle>Create New Campaign</DialogTitle>
-                      <DialogDescription>
-                        Add a new campaign to the list.
-                      </DialogDescription>
-                    </DialogHeader>
-                    <Input
-                      placeholder="Enter campaign name"
-                      value={newCampaign}
-                      onChange={(e) => setNewCampaign(e.target.value)}
-                      disabled={creatingCampaign}
-                    />
-                    {createCampaignError && (
-                      <p className="text-sm text-red-400">
-                        {createCampaignError}
-                      </p>
-                    )}
-                    <DialogFooter className="mt-4">
-                      <DialogClose asChild>
-                        <Button
-                          type="button"
-                          variant="ghost"
-                          disabled={creatingCampaign}
-                        >
-                          Cancel
-                        </Button>
-                      </DialogClose>
-                      <Button
-                        type="button"
-                        onClick={onCreateCampaign}
-                        disabled={creatingCampaign}
-                        className="bg-neutral-200 text-black hover:bg-neutral-100"
-                      >
-                        {creatingCampaign ? "Creating…" : "Create"}
-                      </Button>
-                    </DialogFooter>
-                  </DialogContent>
-                </Dialog>
-              </div>
-            </div>
-
-            {/* Role select with create */}
-=======
                 </Dialog>
 
                 <CreateModal
@@ -464,22 +275,17 @@
             </div>
 
             {/* Role */}
->>>>>>> 283c4402
             <div className="space-y-2">
               <Label className="text-sm text-neutral-300">
                 Choose your Role
               </Label>
               <div className="flex items-center gap-2">
                 <div className="flex-1">
-<<<<<<< HEAD
-                  <Select value={role} onValueChange={setRole}>
-=======
                   <Select
                     value={role}
                     onValueChange={setRole}
                     disabled={!campaign}
                   >
->>>>>>> 283c4402
                     <SelectTrigger className="bg-white/95 text-black">
                       <SelectValue placeholder="Enter your role name" />
                     </SelectTrigger>
@@ -492,11 +298,8 @@
                     </SelectContent>
                   </Select>
                 </div>
-<<<<<<< HEAD
-=======
 
                 {/* Create Role */}
->>>>>>> 283c4402
                 <Dialog open={openCreateRole} onOpenChange={setOpenCreateRole}>
                   <DialogTrigger asChild>
                     <Button
@@ -504,54 +307,11 @@
                       variant="secondary"
                       className="rounded-full px-3 h-10"
                       title="Create new role"
-<<<<<<< HEAD
-=======
                       disabled={!campaign}
->>>>>>> 283c4402
                     >
                       <Plus className="w-5 h-5" />
                     </Button>
                   </DialogTrigger>
-<<<<<<< HEAD
-
-                  <DialogContent className="sm:max-w-[420px]">
-                    <DialogHeader>
-                      <DialogTitle>Create New Role</DialogTitle>
-                      <DialogDescription>
-                        Add a new role under the selected campaign.
-                      </DialogDescription>
-                    </DialogHeader>
-                    <Input
-                      placeholder="Enter role name"
-                      value={newRole}
-                      onChange={(e) => setNewRole(e.target.value)}
-                      disabled={creatingRole}
-                    />
-                    {createRoleError && (
-                      <p className="text-sm text-red-400">{createRoleError}</p>
-                    )}
-                    <DialogFooter className="mt-4">
-                      <DialogClose asChild>
-                        <Button
-                          type="button"
-                          variant="ghost"
-                          disabled={creatingRole}
-                        >
-                          Cancel
-                        </Button>
-                      </DialogClose>
-                      <Button
-                        type="button"
-                        onClick={onCreateRole}
-                        disabled={creatingRole}
-                        className="bg-neutral-200 text-black hover:bg-neutral-100"
-                      >
-                        {creatingRole ? "Creating…" : "Create"}
-                      </Button>
-                    </DialogFooter>
-                  </DialogContent>
-                </Dialog>
-=======
                 </Dialog>
 
                 <CreateModal
@@ -563,7 +323,6 @@
                   onCreate={createRoleLocal}
                   disabled={!campaign}
                 />
->>>>>>> 283c4402
               </div>
             </div>
 
