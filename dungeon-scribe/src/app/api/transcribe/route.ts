import { NextResponse } from "next/server";

const API_URL = process.env.API_URL ?? "http://127.0.0.1:8000";

export async function POST(req: Request) {
  const form = await req.formData();

<<<<<<< HEAD
  try {
    const res = await fetch(`${API_URL}/transcribe`, {
      method: "POST",
      body: form as any, // pass through the uploaded audio file
=======
  //send the uploaded audio file to the Python HTTP service (port 5001)
  const upstream =
    process.env.TRANSCRIBE_HTTP || "http://localhost:8001/transcribe";
  const py = await fetch(upstream, {
    method: "POST",
    body: form as any,
  });

  if (!py.ok) {
    const t = await py.text().catch(() => "");
    return new NextResponse(t || "Upstream transcribe error", {
      status: py.status,
>>>>>>> fb029efc
    });

    if (!res.ok) {
      const msg = await res.text().catch(() => "");
      return NextResponse.json(
        { ok: false, error: msg || "Transcribe failed" },
        { status: res.status }
      );
    }

    const data = await res.json();
    return NextResponse.json(data);
  } catch (err: any) {
    return NextResponse.json(
      { ok: false, error: err.message || "Transcribe request failed" },
      { status: 500 }
    );
  }
}<|MERGE_RESOLUTION|>--- conflicted
+++ resolved
@@ -5,12 +5,6 @@
 export async function POST(req: Request) {
   const form = await req.formData();
 
-<<<<<<< HEAD
-  try {
-    const res = await fetch(`${API_URL}/transcribe`, {
-      method: "POST",
-      body: form as any, // pass through the uploaded audio file
-=======
   //send the uploaded audio file to the Python HTTP service (port 5001)
   const upstream =
     process.env.TRANSCRIBE_HTTP || "http://localhost:8001/transcribe";
@@ -18,13 +12,6 @@
     method: "POST",
     body: form as any,
   });
-
-  if (!py.ok) {
-    const t = await py.text().catch(() => "");
-    return new NextResponse(t || "Upstream transcribe error", {
-      status: py.status,
->>>>>>> fb029efc
-    });
 
     if (!res.ok) {
       const msg = await res.text().catch(() => "");
