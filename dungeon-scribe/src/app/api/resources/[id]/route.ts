--- conflicted
+++ resolved
@@ -18,11 +18,7 @@
 /** GET /api/resources/:id  读取单条资源（受当前战役限制） */
 export async function GET(
   _req: Request,
-<<<<<<< HEAD
   ctx: { params: Promise<{ id: string }> }   // 👈 Next 15: params 是 Promise
-=======
-  { params }: { params: Promise<{ id: string }> }
->>>>>>> a6c3b2bb
 ) {
   const { id } = await params; 
   try {
@@ -33,6 +29,7 @@
     }
 
     const r = await prisma.resource.findFirst({
+      where: { id, campaignId },
       where: { id, campaignId },
       select: {
         id: true,
@@ -64,11 +61,7 @@
 /** DELETE /api/resources/:id —— 删除单条资源（受当前战役限制） */
 export async function DELETE(
   _req: Request,
-<<<<<<< HEAD
   ctx: { params: Promise<{ id: string }> }   // 👈 Promise
-=======
-  { params }: { params: Promise<{ id: string }> }
->>>>>>> a6c3b2bb
 ) {
   const { id } = await params;
   try {
@@ -80,6 +73,7 @@
 
     // 1) 先校验：该资源属于当前战役；同时把 fileUrl 取出来用于删除文件
     const exist = await prisma.resource.findFirst({
+      where: { id, campaignId },
       where: { id, campaignId },
       select: { id: true, fileUrl: true },
     });
@@ -104,6 +98,7 @@
 
     // 3) 删除数据库记录
     await prisma.resource.delete({ where: { id } });
+    await prisma.resource.delete({ where: { id } });
 
     return NextResponse.json({ ok: true }, { status: 200 });
   } catch (e: any) {
@@ -119,18 +114,12 @@
  *  接收 JSON 部分更新：
  *  { gridCols?, gridRows?, lightI?, lightJ?, lightRadius? }
  */
-<<<<<<< HEAD
 export async function PATCH(
   req: Request,
   ctx: { params: Promise<{ id: string }> }   // 👈 Promise
 ) {
   try {
     const { id } = await ctx.params;         // 👈 await
-=======
-export async function PATCH(req: Request, { params }: { params: Promise<{ id: string }> }) {
-  try {
-    const { id } = await params;
->>>>>>> a6c3b2bb
     const campaignId = await getCurrentCampaignId();
     if (!campaignId) {
       return NextResponse.json({ ok: false, error: "no current campaign" }, { status: 401 });
@@ -153,11 +142,13 @@
     // 先确保这条资源属于当前战役
     const exist = await prisma.resource.findFirst({
       where: { id, campaignId },
+      where: { id, campaignId },
       select: { id: true },
     });
     if (!exist) return NextResponse.json({ ok: false, error: "not found" }, { status: 404 });
 
     const updated = await prisma.resource.update({
+      where: { id },
       where: { id },
       data,
     });
