--- conflicted
+++ resolved
@@ -25,11 +25,7 @@
   return "ws://localhost:5000/audio";
 }
 
-<<<<<<< HEAD
-/** ====== 上传弹窗（保留你的样式 & 逻辑） ====== */
-=======
 /** ====== 上传弹窗 ====== */
->>>>>>> 283c4402
 function UploadModal({ onClose }: { onClose: () => void }) {
   const inputRef = useRef<HTMLInputElement>(null);
   const [file, setFile] = useState<File | null>(null);
@@ -272,11 +268,7 @@
   );
 }
 
-<<<<<<< HEAD
-/** ====== 页面：点击 Record -> 开麦+WS -> 写入转写 -> 跳到 /dashboard/record ====== */
-=======
 /** ====== Record -> WS -> 写入转写 -> /dashboard/record ====== */
->>>>>>> 283c4402
 export default function DashboardPage() {
   const sp = useSearchParams();
   const router = useRouter();
