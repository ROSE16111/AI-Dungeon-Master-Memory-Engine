--- conflicted
+++ resolved
@@ -56,7 +56,10 @@
     const mime = (f.type || "").toLowerCase();
     const allowedExt = new Set(["txt, mp3", "m4a", "mp4", "wav", "aac"]);
     const isAllowedByExt = allowedExt.has(ext);
-    const isAllowedByMime = mime.startsWith("audio/") || mime === "video/mp4" || mime === "text/plain";
+    const isAllowedByMime =
+      mime.startsWith("audio/") ||
+      mime === "video/mp4" ||
+      mime === "text/plain";
 
     if (!(isAllowedByExt || isAllowedByMime)) {
       alert("Please upload txt / Mp3 / M4A / Mp4 / Wav / Aac (≤50MB).");
@@ -100,7 +103,8 @@
       !isDone ||
       submitState === "submitting" ||
       submitState === "submitted"
-    ) return;
+    )
+      return;
 
     setSubmitState("submitting");
 
@@ -137,17 +141,11 @@
 
       const res = await fetch(TRANSCRIBE_URL, { method: "POST", body: fd });
       if (!res.ok) throw new Error(`Transcribe failed: ${res.status}`);
-<<<<<<< HEAD
-      const data = await res.json();
+      const data = await res.json(); // expected { text: "..." }
+
       const text = typeof data?.text === "string" ? data.text : "";
       setTranscript(text);
-=======
-      const data = await res.json(); // expected { text: "..." }
-
-      const text = typeof data?.text === "string" ? data.text : "";
-      setTranscript(text);
-
->>>>>>> 4506f9f6
+
       router.push("/dashboard/record");
       setSubmitState("submitted");
     } catch (e) {
