--- conflicted
+++ resolved
@@ -1,8 +1,3 @@
-<<<<<<< HEAD
-// src/app/(all)/resources/page.tsx
-"use client";
-import { Tabs, TabsContent, TabsList, TabsTrigger } from "@/components/ui/tabs";
-=======
 /*
 shadcn apply：card/button/badge/Dialog/Input ；
 filter near head: TitleWithFilter 
@@ -13,30 +8,43 @@
 
 Add New：点击后弹出 Dialog；handleCreate 留了 TODO，按你现有 /api/data 的写法对接就行
 */
-'use client';
+"use client";
 //Next.js cmd: This file is a client-side component (can use browser hooks, such as useState/useEffect)
-import Image from 'next/image';
-import Link from 'next/link';
-import { useEffect, useMemo, useRef, useState } from 'react'; //React hooks
-import { Plus } from 'lucide-react';
-
-import { Card, CardContent, CardFooter, CardHeader, CardTitle } from '@/components/ui/card';
-import { Button } from '@/components/ui/button';
-import { Badge } from '@/components/ui/badge';
-import { Dialog, DialogContent, DialogDescription, DialogFooter, DialogHeader, DialogTitle } from '@/components/ui/dialog';
-import { Input } from '@/components/ui/input';
+import Image from "next/image";
+import Link from "next/link";
+import { useEffect, useMemo, useRef, useState } from "react"; //React hooks
+import { Plus } from "lucide-react";
+
+import {
+  Card,
+  CardContent,
+  CardFooter,
+  CardHeader,
+  CardTitle,
+} from "@/components/ui/card";
+import { Button } from "@/components/ui/button";
+import { Badge } from "@/components/ui/badge";
+import {
+  Dialog,
+  DialogContent,
+  DialogDescription,
+  DialogFooter,
+  DialogHeader,
+  DialogTitle,
+} from "@/components/ui/dialog";
+import { Input } from "@/components/ui/input";
 
 /* ----------------------------------- utils ----------------------------------- */
 //简化 className 拼接：过滤掉假值后用空格连接
 function cn(...c: (string | false | null | undefined)[]) {
-  return c.filter(Boolean).join(' ');
+  return c.filter(Boolean).join(" ");
 }
 
 /* 全局：锁定 <body> 滚动 */
 function useLockBodyScroll() {
   useEffect(() => {
     const prev = document.body.style.overflow;
-    document.body.style.overflow = 'hidden';
+    document.body.style.overflow = "hidden";
     return () => {
       document.body.style.overflow = prev;
     };
@@ -58,8 +66,8 @@
     <button
       onClick={onClick}
       className={cn(
-        'w-full text-left px-4 py-2 cursor-pointer transition rounded-md',
-        active ? 'bg-white/15' : 'hover:bg-white/10'
+        "w-full text-left px-4 py-2 cursor-pointer transition rounded-md",
+        active ? "bg-white/15" : "hover:bg-white/10"
       )}
       style={{ fontFamily: '"Inter", sans-serif', fontSize: 14 }}
     >
@@ -71,9 +79,10 @@
 function TitleWithFilter({
   value,
   onChange,
-}: {//value是当前选中的分类；onChange 用来通知父组件切换
-  value: 'Map' | 'Background' | 'Others';
-  onChange: (v: 'Map' | 'Background' | 'Others') => void;
+}: {
+  //value是当前选中的分类；onChange 用来通知父组件切换
+  value: "Map" | "Background" | "Others";
+  onChange: (v: "Map" | "Background" | "Others") => void;
 }) {
   const [open, setOpen] = useState(false); // 控制下拉菜单显示
   const ref = useRef<HTMLDivElement>(null); //用于点击外部关闭
@@ -84,18 +93,26 @@
       if (!ref.current) return;
       if (!ref.current.contains(e.target as Node)) setOpen(false);
     };
-    document.addEventListener('mousedown', onDoc);
-    return () => document.removeEventListener('mousedown', onDoc);
+    document.addEventListener("mousedown", onDoc);
+    return () => document.removeEventListener("mousedown", onDoc);
   }, []);
 
-  const label = value.toUpperCase();  // 转为大写展示； （当前值为标题）
+  const label = value.toUpperCase(); // 转为大写展示； （当前值为标题）
 
   //外层容器固定高度 90px，水平居中
   return (
-    <div className="relative flex items-center justify-center" style={{ height: 90 }} ref={ref}>
+    <div
+      className="relative flex items-center justify-center"
+      style={{ height: 90 }}
+      ref={ref}
+    >
       <h1
         className="text-white font-bold select-none"
-        style={{ fontFamily: '"Cinzel", serif', fontSize: 55, lineHeight: '74px' }}
+        style={{
+          fontFamily: '"Cinzel", serif',
+          fontSize: 55,
+          lineHeight: "74px",
+        }}
       >
         {label}
       </h1>
@@ -109,7 +126,13 @@
         title="Switch"
       >
         <svg width="16" height="16" viewBox="0 0 24 24" fill="none">
-          <path d="M7 10l5 5 5-5" stroke="white" strokeWidth="2" strokeLinecap="round" strokeLinejoin="round" />
+          <path
+            d="M7 10l5 5 5-5"
+            stroke="white"
+            strokeWidth="2"
+            strokeLinecap="round"
+            strokeLinejoin="round"
+          />
         </svg>
       </button>
 
@@ -117,27 +140,27 @@
       {open && (
         <div className="absolute top-[72px] z-50 min-w-[160px] rounded-md border border-white/20 bg-black/70 backdrop-blur shadow-lg text-white">
           <MenuItem
-            active={value === 'Map'}
+            active={value === "Map"}
             onClick={() => {
-               onChange('Map');
+              onChange("Map");
               setOpen(false);
             }}
           >
             Map
           </MenuItem>
           <MenuItem
-            active={value === 'Background'}
+            active={value === "Background"}
             onClick={() => {
-              onChange('Background');
+              onChange("Background");
               setOpen(false);
             }}
           >
             Background
           </MenuItem>
-           <MenuItem
-            active={value === 'Others'}
+          <MenuItem
+            active={value === "Others"}
             onClick={() => {
-              onChange('Others');
+              onChange("Others");
               setOpen(false);
             }}
           >
@@ -150,30 +173,71 @@
 }
 
 /* ------------------------------------ data ------------------------------------ */
-type Category = 'Map' | 'Background' | 'Others';
+type Category = "Map" | "Background" | "Others";
 
 type CardItem = {
   id: string;
   title: string;
   subtitle?: string;
   img: string;
-  tag?: string;       // 右上角小标签（可展示 Map/Background/NPC/Item 等）
+  tag?: string; // 右上角小标签（可展示 Map/Background/NPC/Item 等）
   category: Category; // 用于标题旁筛选
 };
 
 const MOCK_RESOURCES: CardItem[] = [
   // Background
-  { id: 'bg-1', title: "Baldur's Gate", subtitle: 'View Details', img: '/placeholders/bg-1.jpg', tag: 'Background', category: 'Background' },
-  { id: 'bg-2', title: 'Forest Adventure', subtitle: 'View Details', img: '/placeholders/bg-2.jpg', tag: 'Background', category: 'Background' },
-  { id: 'bg-3', title: 'Ancient Ruins',  subtitle: 'View Details', img: '/placeholders/bg-3.jpg', tag: 'Background', category: 'Background' },
+  {
+    id: "bg-1",
+    title: "Baldur's Gate",
+    subtitle: "View Details",
+    img: "/placeholders/bg-1.jpg",
+    tag: "Background",
+    category: "Background",
+  },
+  {
+    id: "bg-2",
+    title: "Forest Adventure",
+    subtitle: "View Details",
+    img: "/placeholders/bg-2.jpg",
+    tag: "Background",
+    category: "Background",
+  },
+  {
+    id: "bg-3",
+    title: "Ancient Ruins",
+    subtitle: "View Details",
+    img: "/placeholders/bg-3.jpg",
+    tag: "Background",
+    category: "Background",
+  },
 
   // Map
-  { id: 'map-1', title: 'Northern Valley', subtitle: 'Region Map', img: '/placeholders/map-1.jpg', tag: 'Map', category: 'Map' },
->>>>>>> 4506f9f6
+  {
+    id: "map-1",
+    title: "Northern Valley",
+    subtitle: "Region Map",
+    img: "/placeholders/map-1.jpg",
+    tag: "Map",
+    category: "Map",
+  },
 
   // Others（物品 / NPC 等你都归到 Others）
-  { id: 'item-1', title: 'Moonblade', subtitle: 'Legendary Sword', img: '/placeholders/item-1.jpg', tag: 'Item', category: 'Others' },
-  { id: 'npc-1',  title: 'Eldrin the Wise', subtitle: 'Archmage • LVL 9', img: '/placeholders/npc-1.jpg', tag: 'NPC', category: 'Others' },
+  {
+    id: "item-1",
+    title: "Moonblade",
+    subtitle: "Legendary Sword",
+    img: "/placeholders/item-1.jpg",
+    tag: "Item",
+    category: "Others",
+  },
+  {
+    id: "npc-1",
+    title: "Eldrin the Wise",
+    subtitle: "Archmage • LVL 9",
+    img: "/placeholders/npc-1.jpg",
+    tag: "NPC",
+    category: "Others",
+  },
 ];
 
 /* --------------------------------- small pieces -------------------------------- */
@@ -201,7 +265,10 @@
           <div>
             <CardTitle className="text-base">{it.title}</CardTitle>
             {it.subtitle && (
-              <Link href={`/resources/${it.id}`} className="text-sm text-sky-700 hover:underline">
+              <Link
+                href={`/resources/${it.id}`}
+                className="text-sm text-sky-700 hover:underline"
+              >
                 {it.subtitle}
               </Link>
             )}
@@ -224,7 +291,13 @@
 }
 
 //新建卡片（占位）：大的虚线框按钮
-function AddNewCard({ onClick, label }: { onClick: () => void; label: string }) {
+function AddNewCard({
+  onClick,
+  label,
+}: {
+  onClick: () => void;
+  label: string;
+}) {
   return (
     <Button
       type="button"
@@ -246,9 +319,9 @@
 export default function ResourcesPage() {
   useLockBodyScroll();
 
-  const [view, setView] = useState<Category>('Background');  // 默认显示 Background;view 保存当前标题筛选
+  const [view, setView] = useState<Category>("Background"); // 默认显示 Background;view 保存当前标题筛选
   const [createOpen, setCreateOpen] = useState(false);
-  const [createName, setCreateName] = useState(''); //绑定对话框里的输入框
+  const [createName, setCreateName] = useState(""); //绑定对话框里的输入框
 
   // 按当前分类过滤出要展示的卡片; Filter the cards to be displayed by the current category
   // useMemo 避免每次渲染都重新计算
@@ -262,34 +335,41 @@
     const arr = [...data];
     return Array.from({ length: Math.ceil((arr.length + 1) / 6) }, (_, i) => {
       const slice = arr.slice(i * 6, i * 6 + 6);
-      if (i === 0) slice.push({ id: '__add__', title: '', img: '', category: view } as CardItem);
+      if (i === 0)
+        slice.push({
+          id: "__add__",
+          title: "",
+          img: "",
+          category: view,
+        } as CardItem);
       return slice.slice(0, 6);
     });
-  }, [data,view]);
+  }, [data, view]);
 
   const [index, setIndex] = useState(0);
   const max = Math.max(0, pages.length - 1);
-  const go = (dir: -1 | 1) => setIndex((i) => Math.min(max, Math.max(0, i + dir)));
-  
-//绑定键盘左右方向键控制翻页
+  const go = (dir: -1 | 1) =>
+    setIndex((i) => Math.min(max, Math.max(0, i + dir)));
+
+  //绑定键盘左右方向键控制翻页
   useEffect(() => {
     const onKey = (e: KeyboardEvent) => {
-      if (e.key === 'ArrowLeft') go(-1);
-      if (e.key === 'ArrowRight') go(1);
+      if (e.key === "ArrowLeft") go(-1);
+      if (e.key === "ArrowRight") go(1);
     };
-    window.addEventListener('keydown', onKey);
-    return () => window.removeEventListener('keydown', onKey);
+    window.addEventListener("keydown", onKey);
+    return () => window.removeEventListener("keydown", onKey);
   }, [max]);
 
   async function handleCreate() {
     // TODO: 按你的接口接入（/api/data 或 /api/resources）
-     // await fetch('/api/resources', {
-  //   method: 'POST',
-  //   headers: { 'Content-Type': 'application/json' },
-  //   body: JSON.stringify({ category: view, name: createName }),
-  // });
+    // await fetch('/api/resources', {
+    //   method: 'POST',
+    //   headers: { 'Content-Type': 'application/json' },
+    //   body: JSON.stringify({ category: view, name: createName }),
+    // });
     setCreateOpen(false);
-    setCreateName('');
+    setCreateName("");
   }
 
   return (
@@ -301,17 +381,26 @@
       <section className="relative mx-auto mt-2 max-w-6xl">
         <div
           className="flex transition-transform duration-300"
-          style={{ transform: `translateX(-${index * 100}%)`, width: `${pages.length * 100}%` }}
+          style={{
+            transform: `translateX(-${index * 100}%)`,
+            width: `${pages.length * 100}%`,
+          }}
         >
           {pages.map((page, pi) => (
             <div key={pi} className="w-full shrink-0 px-2 md:px-4">
               <div className="grid grid-cols-1 gap-6 sm:grid-cols-2 lg:grid-cols-3">
                 {page.map((it, i) =>
-                  it.id === '__add__' ? (
+                  it.id === "__add__" ? (
                     <AddNewCard
                       key={`add-${i}`}
                       onClick={() => setCreateOpen(true)}
-                      label={view === 'Background' ? 'Add New Background' : view === 'Map' ? 'Add New Map' : 'Add New Resource'}
+                      label={
+                        view === "Background"
+                          ? "Add New Background"
+                          : view === "Map"
+                          ? "Add New Map"
+                          : "Add New Resource"
+                      }
                     />
                   ) : (
                     <ResourceCard key={it.id} it={it} />
@@ -331,7 +420,13 @@
             className="absolute left-[-8px] top-1/2 -translate-y-1/2 rounded-full bg-black/50 text-white hover:bg-black/60"
           >
             <svg width="18" height="18" viewBox="0 0 24 24" fill="none">
-              <path d="M15 6l-6 6 6 6" stroke="currentColor" strokeWidth="2" strokeLinecap="round" strokeLinejoin="round" />
+              <path
+                d="M15 6l-6 6 6 6"
+                stroke="currentColor"
+                strokeWidth="2"
+                strokeLinecap="round"
+                strokeLinejoin="round"
+              />
             </svg>
           </Button>
         )}
@@ -343,7 +438,13 @@
             className="absolute right-[-8px] top-1/2 -translate-y-1/2 rounded-full bg黑/50 text-white hover:bg-black/60"
           >
             <svg width="18" height="18" viewBox="0 0 24 24" fill="none">
-              <path d="M9 6l6 6-6 6" stroke="currentColor" strokeWidth="2" strokeLinecap="round" strokeLinejoin="round" />
+              <path
+                d="M9 6l6 6-6 6"
+                stroke="currentColor"
+                strokeWidth="2"
+                strokeLinecap="round"
+                strokeLinejoin="round"
+              />
             </svg>
           </Button>
         )}
@@ -355,7 +456,10 @@
               key={i}
               aria-label={`Go to page ${i + 1}`}
               onClick={() => setIndex(i)}
-              className={cn('h-2.5 w-2.5 rounded-full transition', i === index ? 'bg-white' : 'bg-white/50 hover:bg-white/70')}
+              className={cn(
+                "h-2.5 w-2.5 rounded-full transition",
+                i === index ? "bg-white" : "bg-white/50 hover:bg-white/70"
+              )}
             />
           ))}
         </div>
@@ -365,10 +469,21 @@
       <Dialog open={createOpen} onOpenChange={setCreateOpen}>
         <DialogContent className="sm:max-w-[420px]">
           <DialogHeader>
-            <DialogTitle>Create New {view === 'Background' ? 'Background' : view === 'Map' ? 'Map' : 'Resource'}</DialogTitle>
+            <DialogTitle>
+              Create New{" "}
+              {view === "Background"
+                ? "Background"
+                : view === "Map"
+                ? "Map"
+                : "Resource"}
+            </DialogTitle>
             <DialogDescription>Provide a name and confirm.</DialogDescription>
           </DialogHeader>
-          <Input placeholder="Enter name" value={createName} onChange={(e) => setCreateName(e.target.value)} />
+          <Input
+            placeholder="Enter name"
+            value={createName}
+            onChange={(e) => setCreateName(e.target.value)}
+          />
           <DialogFooter>
             <Button variant="ghost" onClick={() => setCreateOpen(false)}>
               Cancel
